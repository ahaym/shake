--- conflicted
+++ resolved
@@ -1,8 +1,4 @@
-<<<<<<< HEAD
-{-# LANGUAGE Rank2Types, DeriveFunctor #-}
-=======
-{-# LANGUAGE Rank2Types, DeriveFunctor, TypeSynonymInstances, FlexibleInstances, TupleSections #-}
->>>>>>> 4f0ff57e
+{-# LANGUAGE Rank2Types, DeriveFunctor, TupleSections #-}
 
 -- | Proposed new interface for defining custom rules.
 --
@@ -28,12 +24,8 @@
 import Development.Shake.Types
 import Development.Shake.Core
 import Data.Proxy
-<<<<<<< HEAD
+import Data.Maybe
 import qualified Data.ByteString as BS
-=======
-import Data.Maybe
-import qualified Data.ByteString.Char8 as BS
->>>>>>> 4f0ff57e
 
 
 ---------------------------------------------------------------------
