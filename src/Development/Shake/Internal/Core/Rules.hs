{-# LANGUAGE RecordWildCards, ScopedTypeVariables, PatternGuards #-}
{-# LANGUAGE GeneralizedNewtypeDeriving, DeriveFunctor, DeriveDataTypeable #-}
{-# LANGUAGE ExistentialQuantification, RankNTypes, MultiParamTypeClasses, ConstraintKinds #-}

module Development.Shake.Internal.Core.Rules(
    Rules, runRules,
    LegacyRule(..), addLegacyRule, defaultLegacyRule,
    getShakeOptionsRules,
    addUserRule, alternatives, priority,
    action, withoutActions
    ) where

import Control.Applicative
import Data.Tuple.Extra
import Control.Monad.Extra
import Control.Monad.Fix
import Control.Monad.IO.Class
import Control.Monad.Trans.Class
import Control.Monad.Trans.Reader
import Control.Monad.Trans.Writer.Strict
import Data.Typeable.Extra
import Data.Function
import Data.List.Extra
import qualified Data.HashMap.Strict as Map
import Data.Maybe
import System.IO.Extra
import Data.Monoid
import General.Extra

import Development.Shake.Classes
import Development.Shake.Internal.Core.Types
import Development.Shake.Internal.Core.Action
import Development.Shake.Internal.Core.Monad
import Development.Shake.Internal.Value
import Development.Shake.Internal.Types
import Development.Shake.Internal.Errors
import Prelude


---------------------------------------------------------------------
-- RULES

--   Define a pair of types that can be used by Shake rules.
--   To import all the type classes required see "Development.Shake.Classes".
--
--   A 'Rule' instance for a class of artifacts (e.g. /files/) provides:
--
-- * How to identify individual artifacts, given by the @key@ type, e.g. with file names.
--
-- * How to describe the state of an artifact, given by the @value@ type, e.g. the file modification time.
--
-- * A way to compare two states of the same individual artifact, with 'equalValue' returning either
--   'EqualCheap' or 'NotEqual'.
--
-- * A way to query the current state of an artifact, with 'storedValue' returning the current state,
--   or 'Nothing' if there is no current state (e.g. the file does not exist).
--
--   Checking if an artifact needs to be built consists of comparing two @value@s
--   of the same @key@ with 'equalValue'. The first value is obtained by applying
--   'storedValue' to the @key@ and the second is the value stored in the build
--   database after the last successful build.
--
--   As an example, below is a simplified rule for building files, where files are identified
--   by a 'FilePath' and their state is identified by a hash of their contents
--   (the builtin functions 'Development.Shake.need' and 'Development.Shake.%>'
--   provide a similar rule).
--
-- @
-- newtype File = File FilePath deriving (Show, Typeable, Eq, Hashable, Binary, NFData)
-- newtype Modtime = Modtime Double deriving (Show, Typeable, Eq, Hashable, Binary, NFData)
-- getFileModtime file = ...
--
-- addBuiltinRule Builtininstance Rule File Modtime where
--     storedValue _ (File x) = do
--         exists <- System.Directory.doesFileExist x
--         if exists then Just \<$\> getFileModtime x else return Nothing
--     equalValue _ _ t1 t2 =
--         if t1 == t2 then EqualCheap else NotEqual
-- @
--
--   This example instance means:
--
-- * A value of type @File@ uniquely identifies a generated file.
--
-- * A value of type @Modtime@ will be used to check if a file is up-to-date.
--
--   It is important to distinguish 'Rule' instances from actual /rules/. 'Rule'
--   instances are one component required for the creation of rules.
--   Actual /rules/ are functions from a @key@ to an 'Action'; they are
--   added to 'Rules' using the 'rule' function.
--
--   A rule can be created for the instance above with:
--
-- @
-- -- Compile foo files; for every foo output file there must be a
-- -- single input file named \"filename.foo\".
-- compileFoo :: 'Rules' ()
-- compileFoo = 'rule' (Just . compile)
--     where
--         compile :: File -> 'Action' Modtime
--         compile (File outputFile) = do
--             -- figure out the name of the input file
--             let inputFile = outputFile '<.>' \"foo\"
--             'unit' $ 'Development.Shake.cmd' \"fooCC\" inputFile outputFile
--             -- return the (new) file modtime of the output file:
--             getFileModtime outputFile
-- @
--
--   /Note:/ In this example, the timestamps of the input files are never
--   used, let alone compared to the timestamps of the ouput files.
--   Dependencies between output and input files are /not/ expressed by
--   'Rule' instances. Dependencies are created automatically by 'apply'.
--
--   For rules whose values are not stored externally,
--   'storedValue' should return 'Just' with a sentinel value
--   and 'equalValue' should always return 'EqualCheap' for that sentinel.

-- | TODO: Docs
data LegacyRule key value = LegacyRule
    {storedValue :: key -> IO (Maybe value)
        -- ^ /[Required]/ Retrieve the @value@ associated with a @key@, if available.
        --
        --   As an example for filenames/timestamps, if the file exists you should return 'Just'
        --   the timestamp, but otherwise return 'Nothing'.
    ,equalValue :: key -> value -> value -> EqualCost
        -- ^ /[Optional]/ Equality check, with a notion of how expensive the check was.
        --   Use 'defaultLegacyRule' if you do not want a different equality.
    ,executeRule :: UserRules -> key -> Action value
        -- ^ How to run a rule, given ways to get a UserRule.
    }

-- | Default 'equalValue' field.
defaultLegacyRule :: forall key value . (Typeable key, Typeable value, Show key, Eq value) => LegacyRule key value
defaultLegacyRule = LegacyRule
    {storedValue = \_ -> return Nothing
    ,equalValue = \_ v1 v2 -> if v1 == v2 then EqualCheap else NotEqual
    ,executeRule = \ask ->
        let rules = ask (Proxy :: Proxy (k -> Maybe (Action v)))
        in \k -> case userRuleMatch rules ($ k) of
                [r] -> r
                rs  -> liftIO $ errorMultipleRulesMatch (typeRep (Proxy :: Proxy key)) (show k) (length rs)
    }


data LegacyRule_ = forall key value . (ShakeValue key, ShakeValue value) => LegacyRule_ (LegacyRule key value)

data UserRule_ = forall a . Typeable a => UserRule_ (UserRule a)


type UserRules = forall a . Typeable a => Proxy a -> UserRule a


-- | Get the 'ShakeOptions' that were used.
getShakeOptionsRules :: Rules ShakeOptions
getShakeOptionsRules = Rules $ lift ask

-- | A 'Match' data type, representing user-defined rules associated with a particular type.
--   As an example '?>' and '*>' will add entries to the 'Match' data type.
--
--   /Semantics/
--
-- > priority p1 (priority p2 x) == priority p1 x
-- > priority p (x `ordered` y) = priority p x `ordered` priority p y
-- > priority p (x `unordered` y) = priority p x `unordered` priority p y
-- > ordered is associative
-- > unordered is associative and commutative
-- > alternative does not obey priorities, until picking the best one
data UserRule a
    = UserRule a -- ^ Added to the state with @'addUserRule' :: Typeable a => a -> 'Rules' ()@.
    | Unordered [UserRule a] -- ^ Rules combined with the 'Monad'/'Monoid'.
    | Priority Double (UserRule a) -- ^ Rules defined under 'priority'.
    | Alternative (UserRule a) -- ^ Rule defined under 'alternative', matched in order.
      deriving (Eq,Show,Functor,Typeable)

-- | Rules might be able to be optimised in some cases
userRuleMatch :: UserRule a -> (a -> Maybe b) -> [b]
userRuleMatch u test = head $ (map snd $ reverse $ groupSort $ f Nothing $ fmap test u) ++ [[]]
    where
        f :: Maybe Double -> UserRule (Maybe a) -> [(Double,a)]
        f p (UserRule x) = maybe [] (\x -> [(fromMaybe 1 p,x)]) x
        f p (Unordered xs) = concatMap (f p) xs
        f p (Priority p2 x) = f (Just $ fromMaybe p2 p) x
        f p (Alternative x) = case f p x of
            [] -> []
            -- a bit weird to use the max priority but the first value
            -- but that's what the current implementation does...
            xs -> [(maximum $ map fst xs, snd $ head xs)]


-- | Define a set of rules. Rules can be created with calls to functions such as 'Development.Shake.%>' or 'action'.
--   Rules are combined with either the 'Monoid' instance, or (more commonly) the 'Monad' instance and @do@ notation.
--   To define your own custom types of rule, see "Development.Shake.Rule".
newtype Rules a = Rules (WriterT SRules (ReaderT ShakeOptions IO) a) -- All IO must be associative/commutative (e.g. creating IORef/MVars)
    deriving (Functor, Applicative, Monad, MonadIO, MonadFix)

newRules :: SRules -> Rules ()
newRules = Rules . tell

modifyRules :: (SRules -> SRules) -> Rules () -> Rules ()
modifyRules f (Rules r) = Rules $ censor f r

runRules :: ShakeOptions -> Rules () -> IO ([Action ()], Map.HashMap TypeRep RuleInfo)
runRules opts (Rules r) = do
    srules <- runReaderT (execWriterT r) opts
    registerWitnesses srules
    return (actions srules, createRuleInfos opts srules)


data SRules = SRules
    {actions :: [Action ()]
    ,builtinRules :: Map.HashMap TypeRep{-k-} LegacyRule_
    ,userRules :: Map.HashMap TypeRep{-k-} UserRule_ -- higher fst is higher priority
    }

instance Monoid SRules where
    mempty = SRules [] Map.empty Map.empty
    mappend (SRules x1 x2 x3) (SRules y1 y2 y3) = SRules (x1++y1) (Map.unionWith f x2 y2) (Map.unionWith g x3 y3)
        where
            f _ _ = err "Cannot call addBuiltinRule twice on the same key" -- TODO, proper error message
            g (UserRule_ x) (UserRule_ y) = UserRule_ $ Unordered $ fromUnordered x ++ fromUnordered (fromJust $ cast y)

            fromUnordered (Unordered xs) = xs
            fromUnordered x = [x]


instance Monoid a => Monoid (Rules a) where
    mempty = return mempty
    mappend = liftA2 mappend


-- | Add a rule to build a key, returning an appropriate 'Action' if the @key@ matches,
--   or 'Nothing' otherwise.
--   All rules at a given priority must be disjoint on all used @key@ values, with at most one match.
--   Rules have priority 1 by default, which can be modified with 'priority'.
addUserRule :: Typeable a => a -> Rules ()
addUserRule r = newRules mempty{userRules = Map.singleton (typeOf r) $ UserRule_ $ UserRule r}


-- | Add a builtin rule type.
addLegacyRule :: (ShakeValue key, ShakeValue value) => LegacyRule key value -> Rules ()
addLegacyRule (b :: LegacyRule key value) = newRules mempty{builtinRules = Map.singleton k $ LegacyRule_ b}
    where k = typeRep (Proxy :: Proxy key)


-- | Change the priority of a given set of rules, where higher priorities take precedence.
--   All matching rules at a given priority must be disjoint, or an error is raised.
--   All builtin Shake rules have priority between 0 and 1.
--   Excessive use of 'priority' is discouraged. As an example:
--
-- @
-- 'priority' 4 $ \"hello.*\" %> \\out -> 'writeFile'' out \"hello.*\"
-- 'priority' 8 $ \"*.txt\" %> \\out -> 'writeFile'' out \"*.txt\"
-- @
--
--   In this example @hello.txt@ will match the second rule, instead of raising an error about ambiguity.
--
--   The 'priority' function obeys the invariants:
--
-- @
-- 'priority' p1 ('priority' p2 r1) === 'priority' p1 r1
-- 'priority' p1 (r1 >> r2) === 'priority' p1 r1 >> 'priority' p1 r2
-- @
priority :: Double -> Rules () -> Rules ()
priority d = modifyRules $ \s -> s{userRules = Map.map f $ userRules s}
    where f (UserRule_ s) = UserRule_ $ Priority d s


-- | Change the matching behaviour of rules so rules do not have to be disjoint, but are instead matched
--   in order. Only recommended for small blocks containing a handful of rules.
--
-- @
-- 'alternatives' $ do
--     \"hello.*\" %> \\out -> 'writeFile'' out \"hello.*\"
--     \"*.txt\" %> \\out -> 'writeFile'' out \"*.txt\"
-- @
--
--   In this example @hello.txt@ will match the first rule, instead of raising an error about ambiguity.
--   Inside 'alternatives' the 'priority' of each rule is not used to determine which rule matches,
--   but the resulting match uses that priority compared to the rules outside the 'alternatives' block.
alternatives :: Rules () -> Rules ()
alternatives = modifyRules $ \r -> r{userRules = Map.map f $ userRules r}
    where f (UserRule_ s) = UserRule_ $ Alternative s


-- | Run an action, usually used for specifying top-level requirements.
--
-- @
-- main = 'Development.Shake.shake' 'shakeOptions' $ do
--    'action' $ do
--        b <- 'Development.Shake.doesFileExist' \"file.src\"
--        when b $ 'Development.Shake.need' [\"file.out\"]
-- @
--
--   This 'action' builds @file.out@, but only if @file.src@ exists. The 'action'
--   will be run in every build execution (unless 'withoutActions' is used), so only cheap
--   operations should be performed. All arguments to 'action' may be run in parallel, in any order.
--
--   For the standard requirement of only 'Development.Shake.need'ing a fixed list of files in the 'action',
--   see 'Development.Shake.want'.
action :: Action a -> Rules ()
action a = newRules mempty{actions=[void a]}


-- | Remove all actions specified in a set of rules, usually used for implementing
--   command line specification of what to build.
withoutActions :: Rules () -> Rules ()
withoutActions = modifyRules $ \x -> x{actions=[]}


registerWitnesses :: SRules -> IO ()
registerWitnesses SRules{..} =
    forM_ (Map.elems builtinRules) $ \(LegacyRule_ (LegacyRule{} :: LegacyRule k v)) -> do
        registerWitness (Proxy :: Proxy k) (Proxy :: Proxy v)


createRuleInfos :: ShakeOptions -> SRules -> Map.HashMap TypeRep RuleInfo
createRuleInfos opt SRules{..} =
    flip Map.map builtinRules $ \(LegacyRule_ (b :: LegacyRule k v)) -> createRuleInfo opt b userrule
    where userrule p@(Proxy :: Proxy a) = 
                    case Map.lookup (typeRep p) userRules of
                        Nothing -> Unordered []
                        Just (UserRule_ r) -> fromJust $ cast r

createRuleInfo :: forall k v . (ShakeValue k, ShakeValue v) => ShakeOptions -> LegacyRule k v -> UserRules -> RuleInfo
createRuleInfo opt@ShakeOptions{..} LegacyRule{..} userrule = RuleInfo{..}
    where
        resultType = typeRep (Proxy :: Proxy v)

        stored = fmap (fmap newValue) . storedValue . fromKey
        equal k v1 v2 = equalValue (fromKey k) (fromValue v1) (fromValue v2)
        exec = fmap newValue . executeRule userrule . fromKey

        lint k v = do
            now <- stored k
            return $ case now of
                Nothing -> Just "<missing>"
                Just now | equal k v now == EqualCheap -> Nothing
                         | otherwise -> Just $ show now

        execute
            | shakeAssume == Just AssumeSkip = \k old dirtyChildren -> case old of
                Nothing -> rebuild k old
                Just v -> return $ RunResult ChangedNothing v
            | shakeAssume == Just AssumeDirty = \k old _ -> rebuild k old
            | shakeAssume == Just AssumeClean = \k old _ -> do
                v <- liftIO $ stored k
                case v of
                    Just v -> return $ RunResult ChangedStore v
                    Nothing -> rebuild k old
            | otherwise = \k old dirtyChildren -> case old of
                Just old | not dirtyChildren -> do
                    v <- liftIO $ stored k
                    case v of
                        Just v -> do
                            let e = equal k old v
                            diagnostic <- Action $ getsRO globalDiagnostic
                            liftIO $ diagnostic $ return $ "compare " ++ show e ++ " for " ++ showBracket k ++ " " ++ showBracket old
                            case e of
                                NotEqual -> rebuild k $ Just old
                                EqualCheap -> return $ RunResult ChangedNothing v
                                EqualExpensive -> return $ RunResult ChangedStore v
                        Nothing -> rebuild k $ Just old
                _ -> rebuild k old
            where
                rebuild k old = do
                    putWhen Chatty $ "# " ++ show k
                    v <- exec k
<<<<<<< HEAD
                    liftIO $ globalLint $ "after building " ++ top
=======
>>>>>>> d6594956
                    let c | Just old <- old, equal k old v /= NotEqual = ChangedRecomputeSame
                          | otherwise = ChangedRecomputeDiff
                    return $ RunResult c v<|MERGE_RESOLUTION|>--- conflicted
+++ resolved
@@ -365,10 +365,6 @@
                 rebuild k old = do
                     putWhen Chatty $ "# " ++ show k
                     v <- exec k
-<<<<<<< HEAD
-                    liftIO $ globalLint $ "after building " ++ top
-=======
->>>>>>> d6594956
                     let c | Just old <- old, equal k old v /= NotEqual = ChangedRecomputeSame
                           | otherwise = ChangedRecomputeDiff
                     return $ RunResult c v